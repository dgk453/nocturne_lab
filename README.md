--- conflicted
+++ resolved
@@ -16,9 +16,6 @@
 
 ![Intersection Scene with Obscured View](./docs/readme_files/nocturne_3_by_3_scenes.gif)
 
-<<<<<<< HEAD
-This repository contains all code needed to implement: [Nocturne: a scalable driving benchmark for bringing multi-agent learning one step closer to the real world](https://arxiv.org/abs/2206.09889)
-=======
 The corresponding paper is available at: [https://arxiv.org/abs/2206.09889](https://arxiv.org/abs/2206.09889). Please cite the paper and not the GitHub repository, using the following citation:
 
 ```
@@ -30,7 +27,6 @@
   url     = {https://github.com/facebookresearch/nocturne},
 }
 ```
->>>>>>> 491dc56b
 
 # Installation
 
