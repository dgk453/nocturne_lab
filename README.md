# Nocturne

Nocturne is a 2D driving simulator, built in C++ for speed and exported as a Python library.

It is currently designed to handle traffic scenarios from the [Waymo Open Dataset](https://github.com/waymo-research/waymo-open-dataset), and with some work could be extended to support different driving datasets. Using the Python library `nocturne`, one is able to train controllers for AVs to solve various tasks from the Waymo dataset, which we provide as a benchmark, then use the tools we offer to evaluate the designed controllers.

Using this rich data source, Nocturne contains a wide range of scenarios whose solution requires the formation of complex coordination, theory of mind, and handling of partial observability. Below we show replays of the expert data, scentered on the light blue agent, with the corresponding view of the agent on the right.
<!-- <p float="left" align="center">
  <img src="https://user-images.githubusercontent.com/33672752/174244303-91fb597a-0d3e-4a92-8901-46e1134c28b4.gif" width="250" height="250"/>
  <img src="https://user-images.githubusercontent.com/33672752/174244860-65865e95-0592-4279-ab5d-f40842092cc7.gif" width="250" height="250"/>
  <img src="https://user-images.githubusercontent.com/33672752/174244327-51f98409-4afd-424e-88f5-29892e89d796.gif" width="250" height="250"/>
</p> -->
![Intersection Scene with Obscured View](./docs/readme_files/git_intersection_combined.gif)

Nocturne features a rich variety of scenes, ranging from parking lots, to merges, to roundabouts, to unsignalized intersections.

![Intersection Scene with Obscured View](./docs/readme_files/nocturne_3_by_3_scenes.gif)

The corresponding paper is available at: [https://arxiv.org/abs/2206.09889](https://arxiv.org/abs/2206.09889). Please cite the paper and not the GitHub repository, using the following citation:

```bibtex
@article{nocturne2022,
  author  = {Vinitsky, Eugene and Lichtlé, Nathan and Yang, Xiaomeng and Amos, Brandon and Foerster, Jakob},
  journal = {arXiv preprint arXiv:2206.09889},
  title   = {{Nocturne: a scalable driving benchmark for bringing multi-agent learning one step closer to the real world}},
  url     = {https://arxiv.org/abs/2206.09889},
  year    = {2022}
}
```

# Installation

## Dependencies

[CMake](https://cmake.org/) is required to compile the C++ library. 

Run `cmake --version` to see whether CMake is already installed in your environment. If not, refer to the CMake website instructions for installation, or you can use:

- `sudo apt-get -y install cmake` (Linux)
- `brew install cmake` (MacOS)

Nocturne uses [SFML](https://github.com/SFML/SFML) for drawing and visualization, as well as on [pybind11](https://pybind11.readthedocs.io/en/latest/) for compiling the C++ code as a Python library.

To install SFML:

- `sudo apt-get install libsfml-dev` (Linux)
- `brew install sfml` (MacOS)

pybind11 is included as a submodule and will be installed in the next step.

## Installing Nocturne

Start by cloning the repo:

```bash
git clone https://github.com/nathanlct/nocturne.git
cd nocturne
```

Then run the following to install git submodules:

```bash
git submodule sync
git submodule update --init --recursive
```

If you are using [Conda](https://docs.conda.io/en/latest/) (recommended), you can instantiate an environment and install Nocturne into it with the following:

```bash
# create the environment and install the dependencies
conda env create -f environment.yml

# activate the environment where the Python library should be installed
conda activate nocturne

# run the C++ build and install Nocturne into the simulation environment
python setup.py develop
```

If you are not using Conda, simply run the last command to build and install Nocturne at your default Python path.

You should then be all set to use that library from your Python executable:

```python
> python
Python 3.8.11
>>> from nocturne import Simulation
>>> sim = Simulation()
>>> sim.reset()
Resetting simulation.
```

Python tests can be ran with `pytest`.

<details>
<summary><b>Click here for a list of common installation errors</b></summary>

### pybind11 installation errors

If you are getting errors with pybind11, install it directly in your conda environment (eg. `conda install -c conda-forge pybind11` or `pip install pybind11`, cf. https://pybind11.readthedocs.io/en/latest/installing.html for more info).
</details>

## Dataset

### Downloading the dataset
Two versions of the dataset are available:
- a mini-one that is about 1 GB and consists of 1000 training files and 100 validation / test files at: [Link](https://drive.google.com/drive/folders/1URK27v78gKAVirvUahaXK_pT2KeJkBM3?usp=sharing).
- the full dataset (150 GB) and consists of 134453 training files and 12205 validation / test files: [Dropbox Link](https://www.dropbox.com/sh/wv75pjd8phxizj3/AABfNPWfjQdoTWvdVxsAjUL_a?dl=0)

Place the dataset at a folder of your choosing, unzip the folders inside of it, and change the DATA_FOLDER in ```cfgs/config.py``` to point to where you have
downloaded it.

### Constructing the Dataset
First, go to [Waymo Open](https://github.com/waymo-research/waymo-open-dataset/blob/master/tutorial/tutorial.ipynb) and follow the instructions to install required packages. This may require additional steps if you are not on a Linux machine.

If you do want to rebuild the dataset, download the Waymo Motion version 1.1 files.
- Open ```cfgs/config.py``` and change ```DATA_FOLDER``` to be the path to your Waymo motion files
- Run ```python scripts/json_generation/run_waymo_constructor.py --parallel --no_tl --all_files --datatype train valid```. This will construct, in parallel, a dataset of all the train and validation files in the waymo motion data. It should take on the order of 5 minutes with 20 cpus. If you want to include traffic lights scenes, remove the ```--no_tl``` flag.
- To ensure that only files that have a guaranteed solution are included (for example, that there are no files where the agent goal is across an apparently uncrossable road edge), run ```python scripts/json_generation/make_solvable_files.py --datatype train valid```.

## C++ build instructions

If you want to build the C++ library independently of the Python one, run the following:

```bash
cd nocturne/cpp
mkdir build
cd build
cmake ..
make
make install
```

Subsequently, the C++ tests can be ran with `./tests/nocturne_test` from within the `nocturne/cpp/build` directory.


# Usage 
To get a sense of available functionality in Nocturne, we have provided a few examples  in the `examples` folder of how to construct the env (`create_env.py`), how to construct particular observations (`nocturne_functions.py`), and how to render results (`rendering.py`).

<<<<<<< HEAD
*Note*: by default, Nocturne will log to ```$NOCTURNE_LOG_DIR``` which is set in ```nocturne/__init__.py```. If you'd like to log somewhere else, simply change this variable.
=======
**Note**: by default, Nocturne will log to ```$NOCTURNE_LOG_DIR``` which is set in ```nocturne/__init__.py``` and defaults to ```<PROJECT_PATH>/logs```. If you'd like to log somewhere else, go to ```nocturne/__init__.py``` and change ```$NOCTURNE_LOG_DIR``` to a different path.
>>>>>>> 224fa65f

The following goes over how to use training algorithms using the Nocturne environment.

## Running the RL algorithms
Nocturne comes shipped with a default Gym environment in ```nocturne/envs/base_env.py```. Atop this we build integration for a few popular RL libraries.

Nocturne by default comes with support for three versions of Proximal Policy Optimization:
1. Sample Factory, a high throughput asynchronous PPO implementation (https://github.com/alex-petrenko/sample-factory)
2. RLlib's PPO (https://github.com/ray-project/ray/tree/master/rllib)
3. Multi-Agent PPO from (https://github.com/marlbenchmark/on-policy)
Each algorithm is in its corresponding folder in examples and has a corresponding config file in cfgs/

**Warning:** only the sample factory code has been extensively swept and tested. The default hyperparameters in there
should work for training the agents from the corresponding paper. The other versions are provided for convenience
but are not guaranteed to train a performant agent with the current hyperparameter settings.

### Important hyperparameters to be aware of
There are a few key hyperparameters that we expect users to care quite a bit about. Each of these can be toggled by adding
```++<hyperparam_name>=<hyperparam_value>``` to the run command.
- ```num_files```: this controls how many training scenarios are used. Set to -1 to use all of them.
- ```max_num_vehicles```: this controls the maximum number of controllable agents in a scenario. If there are more than ```max_num_vehicles``` controllable agents in the scene, we sample ```max_num_vehicles``` randomly from them and set the remainder to be experts. If you want to ensure that all agents are controllable, simply pick a large number like 100.

### Running sample factory
Files from sample factory can be run from examples/sample_factory_files and should work by default by running
```python examples/sample_factory_files/visualize_sample_factory.py algorithm=APPO```
Additional config options for hyperparameters can be found in the config file.

Once you have a trained checkpoint, you can visualize the results and make a movie of them by running ```python examples/sample_factory_files/run_sample_factory.py <PATH TO OUTPUT MODEL>```.

*Warning*: because of how the algorithm is configured, sample-factory works best with a fixed number of agents
operating on a fixed horizon. To enable this, we use the config parameter ```max_num_vehicles``` which initializes the environment with only scenes that have fewer controllable agents than ```max_num_vehicles```. Additionally, if there are fewer than ```max_num_vehicles``` in the scene we add dummy agents that receive a vector of -1 at all timesteps. When a vehicle exits the scene we continue providing it a vector of -1 as an observation and a reward of 0.

### Running RLlib
Files from RLlib examples can be run from examples/rllib_files and should work by default by running
```python examples/rllib_files/run_rllib.py```

### Running on-policy PPO
Files from [MAPPO](https://github.com/marlbenchmark/on-policy) examples can be run from examples/rllib_files and should work by default by running
```python examples/on_policy_files/nocturne_runner.py algorithm=ppo```

## Running the IL Algorithms
Nocturne comes with a baseline implementation of behavioral cloning and a corresponding
DataLoader. This can be run via ```python examples/imitation_learning/train.py```.

# Contributors

<table>
<tbody>
<tr>
<td align="center">
  <a href="https://github.com/eugenevinitsky">
    <img src="https://avatars.githubusercontent.com/u/7660397?v=4" width="100px;" alt="Eugene Vinitsky" style="border-radius: 50%" />
  </a>
</td>
<td align="center">
  <a href="https://github.com/nathanlct">
    <img src="https://avatars.githubusercontent.com/u/33672752?v=4"  width="100px;" alt="Nathan Lichtlé" style="border-radius: 50%" />
  </a>
</td>
<td align="center">
  <a href="https://github.com/xiaomengy">
    <img src="https://avatars.githubusercontent.com/u/3357667?v=4" width="100px;" alt="Xiaomeng Yang" style="border-radius: 50%" />
  </a>
</td>
</tr>
<tr>
<td align="center">
  <a href="https://eugenevinitsky.github.io/">
    Eugene Vinitsky
  </a>
</td>
<td align="center">
  <a href="https://nathanlct.com/">
    Nathan Lichtlé
  </a>
</td>
<td align="center">
  <a href="https://github.com/xiaomengy">
    Xiaomeng Yang
  </a>
</td>
</tr>
</tbody>
</table>

# License

The majority of Nocturne is licensed under the MIT license, however portions of the project are available under separate license terms. The Waymo Motion Dataset License can be found at https://waymo.com/open/terms/.<|MERGE_RESOLUTION|>--- conflicted
+++ resolved
@@ -137,11 +137,7 @@
 # Usage 
 To get a sense of available functionality in Nocturne, we have provided a few examples  in the `examples` folder of how to construct the env (`create_env.py`), how to construct particular observations (`nocturne_functions.py`), and how to render results (`rendering.py`).
 
-<<<<<<< HEAD
-*Note*: by default, Nocturne will log to ```$NOCTURNE_LOG_DIR``` which is set in ```nocturne/__init__.py```. If you'd like to log somewhere else, simply change this variable.
-=======
 **Note**: by default, Nocturne will log to ```$NOCTURNE_LOG_DIR``` which is set in ```nocturne/__init__.py``` and defaults to ```<PROJECT_PATH>/logs```. If you'd like to log somewhere else, go to ```nocturne/__init__.py``` and change ```$NOCTURNE_LOG_DIR``` to a different path.
->>>>>>> 224fa65f
 
 The following goes over how to use training algorithms using the Nocturne environment.
 
