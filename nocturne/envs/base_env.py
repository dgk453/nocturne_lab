# Copyright (c) Facebook, Inc. and its affiliates. All Rights Reserved.
#
# This source code is licensed under the MIT license found in the
# LICENSE file in the root directory of this source tree.
"""Default Nocturne env with minor adaptations."""
import json
import logging
import random
import glob
import os
from collections import defaultdict, deque
from enum import Enum
from itertools import islice, product
from pathlib import Path
from typing import Any, Dict, Optional, Tuple, TypeVar, Union

import numpy as np
import torch
from box import Box as ConfigBox
from gym import Env
from gym.spaces import Box, Discrete

from nocturne import Action, Simulation, Vector2D, Vehicle
from utils.config import load_config

_MAX_NUM_TRIES_TO_FIND_VALID_VEHICLE = 100

logging.getLogger("__name__")

ActType = TypeVar("ActType")  # pylint: disable=invalid-name
ObsType = TypeVar("ObsType")  # pylint: disable=invalid-name
RenderType = TypeVar("RenderType")  # pylint: disable=invalid-name

np.set_printoptions(suppress=True)

class CollisionType(Enum):
    """Enum for collision types."""

    NONE = 0
    VEHICLE_VEHICLE = 1
    VEHICLE_EDGE = 2


class BaseEnv(Env):  # pylint: disable=too-many-instance-attributes
    """Nocturne base Gym environment."""

    def __init__(  # pylint: disable=too-many-arguments
        self,
        config: Dict[str, Any],
        *,
        img_width=1200,
        img_height=1200,
        draw_target_positions=True,
        padding=10.0,
    ) -> None:
        """Initialize a Nocturne environment.

        Args:
        ----
            config (dict): configuration file for the environment.

        Optional Args
        -------------
            img_width (int): width of the image to render.
            img_height (int): height of the image to render.
            draw_target_positions (bool): whether to draw the target positions.
            padding (float): padding to add to the image.
        """
        super().__init__()
        self.config = ConfigBox(config)
        self.config.data_path = Path(self.config.data_path)
        self._render_settings = {
            "img_width": img_width,
            "img_height": img_height,
            "draw_target_positions": draw_target_positions,
            "padding": padding,
        }
        self.seed(self.config.seed)
        self.use_av_only = self.config.use_av_only

        # Load valid vehicles dict 
        with open(self.config.data_path / "valid_files.json", encoding="utf-8") as file:
            self.valid_veh_dict = json.load(file)
      
        # Load files
        file_paths = self.config.data_path.glob('*.json')

        if self.config.fix_file_order:
            files = sorted([os.path.basename(file) for file in file_paths])
        else:
            files = [os.path.basename(file) for file in file_paths]
            random.shuffle(files)

        # Select subset of files to sample from
        if self.config.num_files != -1:
            self.files = files[: self.config.num_files]
        if len(self.files) == 0:
            raise ValueError("Data path does not contain scenes.")

        # Set observation space
        obs_dim = self._get_obs_space_dim()
        self.observation_space = Box(
            low=-np.inf,
            high=np.inf,
            shape=obs_dim,
        )

        # Set action space
        if self.config.discretize_actions:
            self._set_discrete_action_space()
        else:
            self._set_continuous_action_space()

        # Count total and invalid samples
        self.invalid_samples = 0
        self.total_samples = 0

    def apply_actions(self, action_dict: Dict[int, ActType]) -> None:
        """Apply a dict of actions to the vehicle objects.

        Args:
        ----
            action_dict (Dict[int, ActType]): Dictionary of actions to apply to the vehicles.
        """
        for veh_obj in self.scenario.getObjectsThatMoved():
            action = action_dict.get(veh_obj.id, None)
            if action is None:
                continue
            _apply_action_to_vehicle(veh_obj, action, idx_to_actions=self.idx_to_actions)

    def step(  # pylint: disable=arguments-renamed,too-many-locals,too-many-branches,too-many-statements
        self, action_dict: Dict[int, ActType]
    ) -> Tuple[Dict[int, ObsType], Dict[int, float], Dict[int, bool], Dict[int, Dict[str, Union[bool, str]]]]:
        """Run one timestep of the environment's dynamics.

        Args:
        ----
            action_dict (Dict[int, ActType]): Dictionary of actions to apply to the vehicles.

        Raises:
        ------
            ValueError: If the action is not of a supported type or if the vehicle collision type is unknown.


        Returns:
        -------
            Dict[int, ObsType]: Dictionary with observation for each vehicle.
            Dict[int, float]: Dictionary with reward for each vehicle.
            Dict[int, bool]: Dictionary with done flag for each vehicle.
            Dict[int, Dict[str, Union[bool, str]]]]: Dictionary with info for each vehicle.
        """
        obs_dict = {}
        rew_dict = {}
        done_dict = {}
        info_dict = defaultdict(dict)

        rew_cfg = self.config.rew_cfg

        self.apply_actions(action_dict)
        self.simulation.step(self.config.dt)
        self.t += self.config.dt
        self.step_num += 1

<<<<<<< HEAD
        my_av_obj = self.controlled_vehicles[0]
        logging.debug(f"--- t = {self.step_num} | veh_id: {my_av_obj.id} ---")
        if len(action_dict) > 0:
            logging.debug(f"applied_actions: {action_dict[my_av_obj.id]} \n")

        logging.debug(f"veh_pos_____: ({my_av_obj.position.x:.3f}, {my_av_obj.position.y:.3f})")
        logging.debug(
            f"true_veh_pos: ({self.scenario.expert_position(my_av_obj, self.step_num).x:.3f}, {self.scenario.expert_position(my_av_obj, self.step_num).y:.3f}) \n"
        )
=======
        # my_av_obj = self.controlled_vehicles[0]
        # logging.debug(f"--- t = {self.step_num} ---")
        # if len(action_dict) > 0:
        #     logging.debug(f"applied_actions: {action_dict[my_av_obj.id]} \n")

        # logging.debug(f"veh_pos_____: ({my_av_obj.position.x:.3f}, {my_av_obj.position.y:.3f})")
        # logging.debug(
        #     f"true_veh_pos: ({self.scenario.expert_position(my_av_obj, self.step_num).x:.3f}, {self.scenario.expert_position(my_av_obj, self.step_num).y:.3f}) \n"
        # )
>>>>>>> 43160e95

        # logging.debug(f"veh_speed_____: {my_av_obj.speed:.3f}")
        # logging.debug(f"true_veh_speed: {self.scenario.expert_speed(my_av_obj, self.step_num):.3f} \n")

        # logging.debug(f"veh_heading_____: {my_av_obj.heading:.3f}")
        # logging.debug(f"true_veh_heading: {self.scenario.expert_heading(my_av_obj, self.step_num):.3f} \n")

        for veh_obj in self.controlled_vehicles:
            veh_id = veh_obj.getID()
            if veh_id in self.done_ids:
                continue

            # Remove vehicle from the scene if position is invalid 
            if veh_obj.position.x == self.config.scenario.invalid_position:
                logging.debug(f"(IN STEP) at t = {self.step_num} in {self.file}, vehicle {veh_obj.id} is invalid (pos = {veh_obj.position.x}). Removing it.")
                self.invalid_samples += 1

            # Get vehicle observation
            self.context_dict[veh_id].append(self.get_observation(veh_obj))
            if self.config.subscriber.n_frames_stacked > 1:
                veh_deque = self.context_dict[veh_id]
                context_list = list(
                    islice(
                        veh_deque,
                        len(veh_deque) - self.config.subscriber.n_frames_stacked,
                        len(veh_deque),
                    )
                )
                obs_dict[veh_id] = np.concatenate(context_list)
            else:
                obs_dict[veh_id] = self.context_dict[veh_id][-1]
            rew_dict[veh_id] = 0
            done_dict[veh_id] = False
            info_dict[veh_id]["goal_achieved"] = False
            info_dict[veh_id]["collided"] = False
            info_dict[veh_id]["veh_veh_collision"] = False
            info_dict[veh_id]["veh_edge_collision"] = False

            # Invalid vehicle: Set to goal achieved so that vehicle is removed from the scene
            if veh_obj.position.x == self.config.scenario.invalid_position:
                obj_pos = veh_obj.target_position
                goal_pos = veh_obj.target_position
            else:
                obj_pos = veh_obj.position
                goal_pos = veh_obj.target_position
                
                #print(f'pos_to_goal: {(obj_pos - goal_pos).norm()}')

            ############################################
            #   Compute rewards
            ############################################
            position_target_achieved = True
            speed_target_achieved = True
            heading_target_achieved = True
            if rew_cfg.position_target:
                position_target_achieved = (goal_pos - obj_pos).norm() < rew_cfg.position_target_tolerance
            if rew_cfg.speed_target:
                speed_target_achieved = np.abs(veh_obj.speed() - veh_obj.target_speed) < rew_cfg.speed_target_tolerance
            if rew_cfg.heading_target:
                heading_target_achieved = (
                    np.abs(_angle_sub(veh_obj.heading, veh_obj.target_heading)) < rew_cfg.heading_target_tolerance
                )
            if position_target_achieved and speed_target_achieved and heading_target_achieved:
                info_dict[veh_id]["goal_achieved"] = True
                rew_dict[veh_id] += rew_cfg.goal_achieved_bonus / rew_cfg.reward_scaling
        
            if rew_cfg.shaped_goal_distance and rew_cfg.position_target:
                # penalize the agent for its distance from goal
                # we scale by goal_dist_normalizers to ensure that this value is always
                # less than the penalty for collision
                if rew_cfg.goal_distance_penalty:
                    rew_dict[veh_id] -= (
                        rew_cfg.shaped_goal_distance_scaling
                        * ((goal_pos - obj_pos).norm() / self.goal_dist_normalizers[veh_id] + 1e4)
                        / rew_cfg.reward_scaling
                    )
                else:
                    # the minus one is to ensure that it's not beneficial to collide
                    # we divide by goal_achieved_bonus / episode_length to ensure that
                    # acquiring the maximum "get-close-to-goal" reward at every
                    # time-step is always less than just acquiring the goal reward once
                    rew_dict[veh_id] += (
                        rew_cfg.shaped_goal_distance_scaling
                        * (1 - (goal_pos - obj_pos).norm() / (self.goal_dist_normalizers[veh_id] + 1e4))
                        / rew_cfg.reward_scaling
                    )
                # repeat the same thing for speed and heading
                if rew_cfg.shaped_goal_distance and rew_cfg.speed_target:
                    if rew_cfg.goal_distance_penalty:
                        rew_dict[veh_id] -= (
                            rew_cfg.shaped_goal_distance_scaling
                            * (np.abs(veh_obj.speed() - veh_obj.target_speed) / rew_cfg.goal_speed_scaling)
                            / rew_cfg.reward_scaling
                        )
                    else:
                        rew_dict[veh_id] += (
                            rew_cfg.shaped_goal_distance_scaling
                            * (1 - np.abs(veh_obj.speed() - veh_obj.target_speed) / rew_cfg.goal_speed_scaling)
                            / rew_cfg.reward_scaling
                        )
                if rew_cfg.shaped_goal_distance and rew_cfg.heading_target:
                    if rew_cfg.goal_distance_penalty:
                        rew_dict[veh_id] -= (
                            rew_cfg.shaped_goal_distance_scaling
                            * (np.abs(_angle_sub(veh_obj.heading, veh_obj.target_heading)) / (2 * np.pi))
                            / rew_cfg.reward_scaling
                        )
                    else:
                        rew_dict[veh_id] += (
                            rew_cfg.shaped_goal_distance_scaling
                            * (1 - np.abs(_angle_sub(veh_obj.heading, veh_obj.target_heading)) / (2 * np.pi))
                            / rew_cfg.reward_scaling
                        )
            ############################################
            #   Handle potential done conditions
            ############################################
            # achieved our goal
            if info_dict[veh_id]["goal_achieved"] and self.config.get("remove_at_goal", True):
                done_dict[veh_id] = True
            if veh_obj.getCollided():
                info_dict[veh_id]["collided"] = True
                if int(veh_obj.collision_type) == CollisionType.VEHICLE_VEHICLE.value:
                    info_dict[veh_id]["veh_veh_collision"] = True
                elif int(veh_obj.collision_type) == CollisionType.VEHICLE_EDGE.value:
                    info_dict[veh_id]["veh_edge_collision"] = True
                elif int(veh_obj.collision_type) != CollisionType.NONE.value:
                    raise ValueError(f"Unknown collision type: {veh_obj.collision_type}.")
                rew_dict[veh_id] -= np.abs(rew_cfg.collision_penalty) / rew_cfg.reward_scaling
                if self.config.get("remove_at_collide", True):
                    done_dict[veh_id] = True
            # remove the vehicle so that its trajectory doesn't continue. This is
            # important in the multi-agent setting.
            if done_dict[veh_id]:
                self.done_ids.append(veh_id)
                if (info_dict[veh_id]["goal_achieved"] and self.config.get("remove_at_goal", True)) or (
                    info_dict[veh_id]["collided"] and self.config.get("remove_at_collide", True)
                ):
                    self.scenario.removeVehicle(veh_obj)

        if self.config.rew_cfg.shared_reward:
            total_reward = np.sum(rew_dict.values())
            rew_dict = {key: total_reward for key in rew_dict}

        if self.step_num >= self.config.episode_length:
            done_dict = {key: True for key in done_dict}

        done_dict["__all__"] = all(done_dict.values())
        
        if done_dict["__all__"]:
            logging.debug(f'done')

        self.total_samples += len(obs_dict.keys())

        return obs_dict, rew_dict, done_dict, info_dict

    def reset(  # pylint: disable=arguments-differ,too-many-locals,too-many-branches,too-many-statements
        self,
        filename=None,
        psr_dict=None,
    ) -> Dict[int, ObsType]:
        """Reset the environment.

        Args:
        ----
        filename: If provided, reset env to this traffic scene.
        psr_dict: If provided, reset env to a scene sampled with given probabilities.

        Returns:
        -------
            Dict[int, ObsType]: Dictionary of observations for each vehicle.
        """
        self.t = 0
        self.step_num = 0

        # we don't want to initialize scenes with 0 actors after satisfying
        # all the conditions on a scene that we have

        for _ in range(_MAX_NUM_TRIES_TO_FIND_VALID_VEHICLE):
            # RESET TO NEW TRAFFIC SCENE
            if filename is not None:
                # Reset to a specific scene name
                self.file = filename
            elif self.config.sample_file_method == "no_replacement":
                # Random uniformly without replacement
                self.file = self.files.pop()
            elif psr_dict is not None:
                # Prioritized scene replay: sample according to probabilities
                probs = [item["prob"] for item in psr_dict.values()]
                self.file = np.random.choice(self.files, p=probs)
            else:  # Random uniformly with replacement (default)
                self.file = np.random.choice(self.files)

            self.simulation = Simulation(str(self.config.data_path / self.file), config=self.config.scenario)
            
            self.scenario = self.simulation.getScenario()

            # Get controlled vehicles
            if self.use_av_only:  # Control only the AVs
                self.controlled_vehicles = []
                all_vehs = self.scenario.getObjectsThatMoved()
                all_vehs.extend(self.scenario.getVehicles())
<<<<<<< HEAD
                all_vehs = list(set(all_vehs))
=======
>>>>>>> 43160e95
                for vehicle in all_vehs:
                    if vehicle.is_av:
                        self.controlled_vehicles.append(vehicle)
                    else:  # Put in expert control mode
                        vehicle.expert_control = True
                
                if len(self.controlled_vehicles) == 0:
                    raise ValueError(f"Scene {self.file!s} has no AV vehicles in. Skip")

                logging.debug(f"-- RESET: controlling is_av ( = {self.controlled_vehicles[0].is_av} ) vehicle {self.controlled_vehicles[0].id} --")

                my_av_obj = self.controlled_vehicles[0]
                logging.debug(f"INIT_veh_pos_____: ({my_av_obj.position.x:.4f}, {my_av_obj.position.y:.4f})")
                logging.debug(
                    f"INIT_true_veh_pos: ({self.scenario.expert_position(my_av_obj, self.step_num).x:.4f}, {self.scenario.expert_position(my_av_obj, self.step_num).y:.4f}) \n"
                )

                logging.debug(f"INIT_veh_speed_____: {my_av_obj.speed:.3f}")
                logging.debug(f"INIT_true_veh_speed: {self.scenario.expert_speed(my_av_obj, self.step_num):.3f} \n")

                logging.debug(f"INIT_veh_heading_____: {my_av_obj.heading:.3f}")
                logging.debug(f"INIT_true_veh_heading: {self.scenario.expert_heading(my_av_obj, self.step_num):.3f} \n")

            #####################################################################
            #   Construct context dictionary of observations that can be used to
            #   warm up policies by stepping all vehicles as experts.
            #####################################################################
            dead_feat = -np.ones(
                self.get_observation(self.scenario.getVehicles()[0]).shape[0] * self.config.subscriber.n_frames_stacked
            )
            # Step all the vehicles forward by one second and record their observations
            # as context
            self.config.scenario.context_length = max(
                self.config.scenario.context_length, self.config.subscriber.n_frames_stacked
            )  # Note: Consider raising an error if context_length < n_frames_stacked.
            self.context_dict = {
                veh.getID(): deque(
                    [dead_feat for _ in range(self.config.scenario.context_length)],
                    maxlen=self.config.scenario.context_length,
                )
                for veh in self.scenario.getVehicles()
            }
            for veh in self.scenario.getObjectsThatMoved():
                veh.expert_control = True
            for _ in range(self.config.scenario.context_length):
                for veh in self.scenario.getObjectsThatMoved():
                    obs = self.get_observation(veh)
                    self.context_dict[veh.getID()].append(obs)
                # Step simulator
                self.simulation.step(self.config.dt)
                # Make sure to increment counter
                self.step_num += 1
            # now hand back control to our actual controllers
            for veh in self.scenario.getObjectsThatMoved():
                veh.expert_control = False

            # remove all the objects that are in collision or are already in goal dist
            # additionally set the objects that have infeasible goals to be experts
            for veh_obj in self.simulation.getScenario().getObjectsThatMoved():
                obj_pos = _position_as_array(veh_obj.getPosition())
                goal_pos = _position_as_array(veh_obj.getGoalPosition())

                ############################################
                #    Remove vehicles at goal
                ############################################
                norm = np.linalg.norm(goal_pos - obj_pos)
                if norm < self.config.rew_cfg.goal_tolerance or veh_obj.getCollided():
                    self.scenario.removeVehicle(veh_obj)
                ############################################
                #    Set all vehicles with unachievable goals to be experts
                ############################################
                if self.file in self.valid_veh_dict and veh_obj.getID() in self.valid_veh_dict[self.file]:
                    veh_obj.expert_control = True
            ############################################
            #    Pick out the vehicles that we are controlling
            ############################################
            if not self.use_av_only:  # No restrictions on which vechicles can be controlled
                # Ensure that no more than max_num_vehicles are controlled
                temp_vehicles = np.random.permutation(self.scenario.getObjectsThatMoved())
                curr_index = 0
                self.controlled_vehicles = []

                for vehicle in temp_vehicles:
                    # Remove vehicles that have invalid positions
                    veh_at_invalid_pos = np.isclose(
                        vehicle.position.x,
                        self.config.scenario.invalid_position,
                    )

                    # Exclude vehicles with invalid goal positions
                    veh_has_invalid_goal_pos = np.isclose(
                        vehicle.getGoalPosition().x, self.config.scenario.invalid_position
                    ) or np.isclose(vehicle.getGoalPosition().y, self.config.scenario.invalid_position)

                    if veh_at_invalid_pos or veh_has_invalid_goal_pos:
                        self.scenario.removeVehicle(vehicle)

                    # Otherwise the vehicle is valid and we add it to the list of controlled vehicles
                    if (
                        not vehicle.expert_control
                        and not veh_at_invalid_pos
                        and not veh_has_invalid_goal_pos
                        and curr_index < self.config.max_num_vehicles
                    ):
                        self.controlled_vehicles.append(vehicle)
                        curr_index += 1
                    else:
                        vehicle.expert_control = True

            self.all_vehicle_ids = {veh.getID(): veh for veh in self.controlled_vehicles}

            # check that we have at least one vehicle or if we have just one file, exit anyways
            # or else we might be stuck in an infinite loop
            if len(self.all_vehicle_ids) > 0:
                break
        else:  # No break in for-loop, i.e., no valid vehicle found in any of the files.
            raise ValueError(f"No controllable vehicles in any of the {len(self.files)} scenes.")

        # Set goal positions for controlled vehicles
        self._set_goal_positions()

        # Construct the observations and goal normalizers
        obs_dict = {}
        self.goal_dist_normalizers = {}
        max_goal_dist = -np.inf
        for veh_obj in self.controlled_vehicles:
            veh_id = veh_obj.getID()
            # store normalizers for each vehicle
            obj_pos = _position_as_array(veh_obj.getPosition())
            goal_pos = _position_as_array(veh_obj.getGoalPosition())
            dist = np.linalg.norm(obj_pos - goal_pos)
            self.goal_dist_normalizers[veh_id] = dist
            # compute the obs
            obs = self.get_observation(veh_obj)
            self.context_dict[veh_id].append(obs)
            if self.config.subscriber.n_frames_stacked > 1:
                veh_deque = self.context_dict[veh_id]
                context_list = list(
                    islice(
                        veh_deque,
                        len(veh_deque) - self.config.subscriber.n_frames_stacked,
                        len(veh_deque),
                    )
                )
                obs_dict[veh_id] = np.concatenate(context_list)
            else:
                obs_dict[veh_id] = self.context_dict[veh_id][-1]
            # pick the vehicle that has to travel the furthest distance and use it for
            # rendering
            if dist > max_goal_dist:
                # this attribute is just used for rendering of the view
                # from the ego frame
                self.render_vehicle = veh_obj
                max_goal_dist = dist

        self.done_ids = []
        
        # Sanity check: Check if any vehicle is at an invalid position
        for veh_id in obs_dict.keys():
            veh_obj = self.all_vehicle_ids[veh_id]
            if np.isclose(veh_obj.position.x, self.config.scenario.invalid_position):
                logging.debug(f"obs_dict contains invalid vehicle! veh_id: {veh_id} at t = {self.step_num}")
                logging.debug(f"obs_max: {obs_dict[veh_id].max()}")
                self.invalid_samples += 1

        self.total_samples += len(obs_dict.keys())

        return obs_dict

    def get_observation(self, veh_obj: Vehicle) -> np.ndarray:
        """Return the observation for a particular vehicle.

        Args:
        ----
            veh_obj (Vehicle): Vehicle object to get the observation for.

        Returns:
        -------
            np.ndarray: Observation for the vehicle.
        """
        cur_position = []
        if self.config.subscriber.use_current_position:
            cur_position = _position_as_array(veh_obj.getPosition())
            speed = np.array([veh_obj.getSpeed()])
            steer = np.array([veh_obj.steering])
            if self.config.normalize_state:
                cur_position = cur_position / np.linalg.norm(cur_position)

            cur_position = np.concatenate([cur_position, speed, steer])

        ego_state = []
        if self.config.subscriber.use_ego_state:
            ego_state = self.scenario.ego_state(veh_obj)

            if self.config.normalize_state:
                ego_state_norm = self.normalize_ego_state_by_cat(ego_state)
            
        visible_state = []
        if self.config.subscriber.use_observations:
            visible_state = self.scenario.flattened_visible_state(
                veh_obj, self.config.subscriber.view_dist, self.config.subscriber.view_angle
            )
            if self.config.normalize_state:
                visible_state = self.normalize_obs_by_cat(visible_state)
                if visible_state.max() > 2: 
                    print(f'vis_state: {visible_state}')

        # Concatenate
        obs = np.concatenate((ego_state_norm, visible_state, cur_position))

        return obs

    def _get_obs_space_dim(self, base=0):
        """Calculate observation dimension based on the configs."""
        # Set dimensions (fixed values)
        self.road_obj_feat = 13
        self.road_graph_feat = 13
        self.stop_sign_feat = 3
        self.tl_feat = 12
        self.ego_state_feat = 10

        # Compute observation dimension
        obs_space_dim = 0

        if self.config.subscriber.use_ego_state:
            obs_space_dim += self.ego_state_feat

        if self.config.subscriber.use_current_position:
            obs_space_dim += 2

        if self.config.subscriber.use_observations:
            self.ro_dim = self.road_obj_feat * self.config.scenario.max_visible_objects
            self.rg_dim = self.road_graph_feat * self.config.scenario.max_visible_road_points
            self.tl_dim = self.tl_feat * self.config.scenario.max_visible_traffic_lights
            self.ss_dim = self.stop_sign_feat * self.config.scenario.max_visible_stop_signs

            obs_space_dim += base + self.ro_dim + self.rg_dim + self.tl_dim + self.ss_dim

        # Multiply by memory to get the final dimension
        obs_space_dim = obs_space_dim * self.config.subscriber.n_frames_stacked

        return (obs_space_dim,)

    def _set_goal_positions(self) -> None:
        """Set the goal positions for the controlled vehicles."""
        for veh_obj in self.controlled_vehicles:
            # Set the goal position to a random position on the expert trajectory
            if self.config.target_positions.randomize_goals:
                # Create list with intermediate goal positions
                goal_positions = [
                    self.scenario.expert_position(veh_obj, goal_time_step)
                    for goal_time_step in self.config.target_positions.time_steps_list
                ]
                # Add original goal position
                goal_positions += [veh_obj.target_position]

                # Remove invalid goal positions (experts are done at different steps)
                goal_positions = [
                    goal_pos for goal_pos in goal_positions if goal_pos.x != self.config.scenario.invalid_position
                ]

                # Sample random position
                rand_goal_pos = random.choice(goal_positions)

                logging.debug(f"def_goal_pos: {veh_obj.target_position}")

                # Set vehicle goal position
                veh_obj.setGoalPosition(rand_goal_pos)

                logging.debug(f"new_goal_pos: {veh_obj.target_position} \n")

            else:  # Keep the standard goal positions at the end of the expert trajectory
                veh_obj.setGoalPosition(veh_obj.target_position)

    def normalize_ego_state_by_cat(self, state):
        """Divide every feature in the ego state by the maximum value of that feature."""
        return state / (np.array([float(val) for val in self.config.ego_state_feat_max.values()]))

    def normalize_obs_by_cat(self, state):
        """Divide all visible state elements by the maximum value across the visible state."""
        return state / self.config.vis_obs_max

    def render(self) -> Optional[RenderType]:  # pylint: disable=unused-argument
        """Render the environment.

        Args:
        ----
            mode (Optional[bool]): Render mode.

        Returns:
        -------
            Optional[RenderType]: Rendered image.
        """
        return self.scenario.getImage(**self._render_settings)

        env.scenario.getImage(
            **self._render_settings,
        )

    def render_ego(self) -> Optional[RenderType]:  # pylint: disable=unused-argument
        """Render the ego vehicles.

        Args:
        ----
            mode (Optional[bool]): Render mode.

        Returns:
        -------
            Optional[RenderType]: Rendered image.
        """
        if self.render_vehicle.getID() in self.done_ids:
            return None
        return self.scenario.getConeImage(
            source=self.render_vehicle,
            view_dist=self.config.subscriber.view_dist,
            view_angle=self.config.subscriber.view_angle,
            head_angle=self.render_vehicle.head_angle,
            **self._render_settings,
        )

    def render_features(self) -> Optional[RenderType]:  # pylint: disable=unused-argument
        """Render the features.

        Args:
        ----
            mode (Optional[bool]): Render mode.

        Returns:
        -------
            Optional[RenderType]: Rendered image.
        """
        if self.render_vehicle.getID() in self.done_ids:
            return None
        return self.scenario.getFeaturesImage(
            source=self.render_vehicle,
            view_dist=self.config.subscriber.view_dist,
            view_angle=self.config.subscriber.view_angle,
            head_angle=self.render_vehicle.head_angle,
            **self._render_settings,
        )

    def seed(self, seed: Optional[int] = None) -> None:
        """Seed the environment.

        Args:
        ----
            seed (Optional[int]): Seed to use.
        """
        if seed is not None:
            np.random.seed(seed)
            torch.manual_seed(seed)
            torch.cuda.manual_seed_all(seed)

    def _set_discrete_action_space(self) -> None:
        """Set the discrete action space."""
        self.action_space = Discrete(self.config.accel_discretization * self.config.steering_discretization)
        self.accel_grid = np.linspace(
            -np.abs(self.config.accel_lower_bound),
            self.config.accel_upper_bound,
            self.config.accel_discretization,
        )
        self.steering_grid = np.linspace(
            -np.abs(self.config.steering_lower_bound),
            self.config.steering_upper_bound,
            self.config.steering_discretization,
        )
        self.idx_to_actions = {}
        self.actions_to_idx = {}
        for i, (accel, steer) in enumerate(product(self.accel_grid, self.steering_grid)):
            self.idx_to_actions[i] = [accel, steer]
            self.actions_to_idx[accel, steer] = [i]

    def _set_continuous_action_space(self) -> None:
        """Set the continuous action space."""
        self.action_space = Box(
            low=-np.array(
                [
                    np.abs(self.config.accel_lower_bound),
                    self.config.steering_lower_bound,
                ]
            ),
            high=np.array(
                [
                    np.abs(self.config.accel_upper_bound),
                    self.config.steering_upper_bound,
                ]
            ),
        )
        self.idx_to_actions = None

    def unflatten_obs(self, obs_flat):
        "Unsqueeeze the flattened object." ""

        # OBS FLAT ORDER: road_objects, road_points, traffic_lights, stop_signs
        # Find the ends of each section
        road_objects_end = 13 * self.config.scenario.max_visible_objects
        road_points_end = road_objects_end + (13 * self.config.scenario.max_visible_road_points)
        tl_end = road_points_end + (12 * self.config.scenario.max_visible_traffic_lights)
        stop_sign_end = tl_end + (3 * self.config.scenario.max_visible_stop_signs)

        # Unflatten
        road_objects = obs_flat[:road_objects_end]
        road_points = obs_flat[road_objects_end:road_points_end]
        traffic_lights = obs_flat[road_points_end:tl_end]
        stop_signs = obs_flat[tl_end:stop_sign_end]

        return road_objects, road_points, traffic_lights, stop_signs


def _angle_sub(current_angle: float, target_angle: float) -> float:
    """Subtract two angles to find the minimum angle between them.

    Args:
    ----
        current_angle (float): Current angle.
        target_angle (float): Target angle.

    Returns:
    -------
        float: Minimum angle between the two angles.
    """
    # Subtract the angles, constraining the value to [0, 2 * np.pi)
    diff = (target_angle - current_angle) % (2 * np.pi)

    # If we are more than np.pi we're taking the long way around.
    # Let's instead go in the shorter, negative direction
    if diff > np.pi:
        diff = -(2 * np.pi - diff)
    return diff


def _apply_action_to_vehicle(
    veh_obj: Vehicle, action: ActType, *, idx_to_actions: Optional[Dict[int, Tuple[float, float]]] = None
) -> None:
    """Apply an action to a vehicle.

    Args:
    ----
        veh_obj (Vehicle): Vehicle object to apply the action to.
        action (ActType): Action to apply to the vehicle.

    Optional Args
    -------------
        idx_to_actions (Optional[Dict[int, Tuple[float, float]]]): Dictionary of actions to apply to the vehicle.

    Raises:
    ------
        NotImplementedError: If the action type is not supported.
    """
    if isinstance(action, Action):
        veh_obj.apply_action(action)
    elif isinstance(action, np.ndarray):
        veh_obj.apply_action(Action.from_numpy(action))
    elif isinstance(action, (tuple, list)):
        veh_obj.acceleration = action[0]
        veh_obj.steering = action[1]
    elif isinstance(action, int) and idx_to_actions is not None:
        accel, steer = idx_to_actions[action]
        veh_obj.acceleration = accel
        veh_obj.steering = steer
    else:
        accel, steer = idx_to_actions[action]
        veh_obj.acceleration = accel
        veh_obj.steering = steer


def _position_as_array(position: Vector2D) -> np.ndarray:
    """Convert a position to an array.

    Args:
    ----
        position (Vector2D): Position to convert.

    Returns:
    -------
        np.ndarray: Position as an array.
    """
    return np.array([position.x, position.y])


if __name__ == "__main__":
    logging.basicConfig(level=logging.INFO)

    env_config = load_config("env_config")
    env_config.data_path = "data_new/train_no_tl"
    env_config.max_num_vehicles = 200
    env_config.num_files = 50
    env_config.use_av_only = True

    # Initialize an environment
    env = BaseEnv(config=env_config)

    obs_dict = env.reset(filename='tfrecord-00057-of-01000_364.json')

    # Get info
    agent_ids = [agent_id for agent_id in obs_dict.keys()]
    veh_objects = {agent.id: agent for agent in env.controlled_vehicles}
    dead_agent_ids = []
    av_veh_obj = veh_objects[agent_ids[0]]

    for _ in range(90):
        action_dict = {}
        # Take expert action
        expert_action = env.scenario.expert_action(av_veh_obj, env.step_num)
        action_dict[av_veh_obj.id] = expert_action

        obs_dict, rew_dict, done_dict, info_dict = env.step(action_dict)

        # Update dead agents
        for agent_id, is_done in done_dict.items():
            if is_done and agent_id not in dead_agent_ids:
                dead_agent_ids.append(agent_id)

        # Reset if all agents are done
        if done_dict["__all__"]:
            obs_dict = env.reset()
            dead_agent_ids = []

    # Close environment
    env.close()<|MERGE_RESOLUTION|>--- conflicted
+++ resolved
@@ -161,17 +161,6 @@
         self.t += self.config.dt
         self.step_num += 1
 
-<<<<<<< HEAD
-        my_av_obj = self.controlled_vehicles[0]
-        logging.debug(f"--- t = {self.step_num} | veh_id: {my_av_obj.id} ---")
-        if len(action_dict) > 0:
-            logging.debug(f"applied_actions: {action_dict[my_av_obj.id]} \n")
-
-        logging.debug(f"veh_pos_____: ({my_av_obj.position.x:.3f}, {my_av_obj.position.y:.3f})")
-        logging.debug(
-            f"true_veh_pos: ({self.scenario.expert_position(my_av_obj, self.step_num).x:.3f}, {self.scenario.expert_position(my_av_obj, self.step_num).y:.3f}) \n"
-        )
-=======
         # my_av_obj = self.controlled_vehicles[0]
         # logging.debug(f"--- t = {self.step_num} ---")
         # if len(action_dict) > 0:
@@ -181,7 +170,6 @@
         # logging.debug(
         #     f"true_veh_pos: ({self.scenario.expert_position(my_av_obj, self.step_num).x:.3f}, {self.scenario.expert_position(my_av_obj, self.step_num).y:.3f}) \n"
         # )
->>>>>>> 43160e95
 
         # logging.debug(f"veh_speed_____: {my_av_obj.speed:.3f}")
         # logging.debug(f"true_veh_speed: {self.scenario.expert_speed(my_av_obj, self.step_num):.3f} \n")
@@ -383,10 +371,7 @@
                 self.controlled_vehicles = []
                 all_vehs = self.scenario.getObjectsThatMoved()
                 all_vehs.extend(self.scenario.getVehicles())
-<<<<<<< HEAD
                 all_vehs = list(set(all_vehs))
-=======
->>>>>>> 43160e95
                 for vehicle in all_vehs:
                     if vehicle.is_av:
                         self.controlled_vehicles.append(vehicle)
