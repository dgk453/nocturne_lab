--- conflicted
+++ resolved
@@ -109,17 +109,6 @@
 // Kinematic Bicycle Model
 // https://www.coursera.org/lecture/intro-self-driving-cars/lesson-2-the-kinematic-bicycle-model-Bi8yE
 void Object::KinematicBicycleStep(float dt) {
-<<<<<<< HEAD
-  const float v =
-      ClipSpeed(speed_ + 0.5f * acceleration_ * dt);  // Average speed
-  const float tan_delta = std::tan(steering_);
-  // Assume center of mass lies at the middle of length, then l / L == 0.5.
-  const float beta = std::atan(0.5f * tan_delta);
-  const geometry::Vector2D d = geometry::PolarToVector2D(v, heading_ + beta);
-  const float w = v * std::cos(beta) * tan_delta / length_;
-  position_ += d * dt;
-  heading_ = geometry::utils::AngleAdd(heading_, w * dt);
-=======
   // Forward dynamics:
   //     new_x = x + vel_x * t + 1/2 * accel * cos(yaw) * t ** 2
   //     new_y = y + vel_y * t + 1/2 * accel * sin(yaw) * t ** 2
@@ -130,7 +119,6 @@
   position_ = position_ + vel * dt + 0.5 * acceleration_ * rot * (float)pow(dt, 2);
 
   heading_ = geometry::utils::AngleAdd(heading_, (float)(steering_ * (speed_ * dt + 0.5 * acceleration_ * pow(dt, 2))));
->>>>>>> 9d710012
   speed_ = ClipSpeed(speed_ + acceleration_ * dt);
 }
 
